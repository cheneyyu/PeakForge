--- conflicted
+++ resolved
@@ -1,13 +1,8 @@
 # PeakForge
 
-<<<<<<< HEAD
 **PeakForge** is a Python-native, DiffBind-style toolkit for end-to-end ATAC-seq, CUT&Tag, and ChIP-seq differential analysis.
 It takes BAM or MACS2 peak files as input, builds consensus peaks, counts reads, and runs differential analysis (PyDESeq2 or MARS) whether or not biological replicates are available.
 Two ATAC contrasts searching for differential motifs is one of the core scenarios the pipeline targets, ensuring motif/regulon shifts are detectable even when each condition is represented by a single rich sample.
-=======
-**PeakForge** is a Python-native, DiffBind-style toolkit for end-to-end CUT&Tag / ChIP-seq differential analysis.
-It takes BAM or MACS2 peak files as input, builds consensus peaks, counts reads, and runs differential analysis (PyDESeq2 or MARS) whether or not biological replicates are available.
->>>>>>> 52d83301
 Beyond standard replicate-aware testing, the pipeline supports single-sample vs single-sample contrasts for cases where cohesive motif/regulon signals make no-replicate comparisons informative.
 
 ---
